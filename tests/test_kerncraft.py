--- conflicted
+++ resolved
@@ -157,7 +157,7 @@
         roofline = result['Roofline']
         self.assertAlmostEqual(roofline['min performance'], 5802500000.0, places=0)
         self.assertEqual(roofline['bottleneck level'], 2)
-        
+
         expected_btlncks = [{u'arithmetic intensity': 0.11764705882352941,
                              u'bandwidth': PrefixedUnit(122.97, u'G', u'B/s'),
                              u'bw kernel': 'copy',
@@ -178,7 +178,7 @@
                              u'bw kernel': 'load',
                              u'level': u'MEM',
                              u'performance': PrefixedUnit(float('inf'), u'', u'FLOP/s')}]
-        
+
         for i, btlnck in enumerate(expected_btlncks):
             for k,v in btlnck.items():
                 print(k, roofline['mem bottlenecks'][i][k], v)
@@ -233,7 +233,7 @@
         self.assertAlmostEqual(ecmd['L1-L2'], 6, places=1)
         self.assertAlmostEqual(ecmd['L2-L3'], 6, places=1)
         self.assertAlmostEqual(ecmd['L3-MEM'], 0, places=0)
-    
+
     def test_copy_ECMData_LC(self):
         store_file = os.path.join(self.temp_dir, 'test_copy_ECMData_LC.pickle')
         output_stream = StringIO()
@@ -296,13 +296,8 @@
         six.assertCountEqual(self, result, ['ECMCPU'])
 
         ecmd = result['ECMCPU']
-<<<<<<< HEAD
-        self.assertAlmostEqual(ecmd['T_OL'], 9.375, places=1)
-        self.assertAlmostEqual(ecmd['T_nOL'], 8, places=1)
-=======
         self.assertAlmostEqual(ecmd['T_OL'], 12, places=1)
         self.assertAlmostEqual(ecmd['T_nOL'], 10, places=1)
->>>>>>> fe292817
 
     @unittest.skipUnless(find_executable('iaca.sh'), "IACA not available")
     @unittest.skipUnless(find_executable('gcc'), "GCC not available")
@@ -344,13 +339,8 @@
         # applying layer-conditions:
         # 3 * 2000 * 8 ~ 47kB
         # -> layer-condition in L2
-<<<<<<< HEAD
-        self.assertAlmostEqual(ecmd['T_OL'], 9.375, places=1)
-        self.assertAlmostEqual(ecmd['T_nOL'], 8, places=1)
-=======
         self.assertAlmostEqual(ecmd['T_OL'], 12, places=1)
         self.assertAlmostEqual(ecmd['T_nOL'], 10, places=1)
->>>>>>> fe292817
         self.assertAlmostEqual(ecmd['L1-L2'], 10, places=1)
         self.assertAlmostEqual(ecmd['L2-L3'], 6, places=1)
         self.assertAlmostEqual(ecmd['L3-MEM'], 13, places=0)
@@ -449,7 +439,7 @@
 
         for k, v in correct_results.items():
             self.assertAlmostEqual(roofline[k], v, places=1)
-    
+
     def test_2d5pt_pragma(self):
         output_stream = StringIO()
 
