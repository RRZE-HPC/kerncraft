--- conflicted
+++ resolved
@@ -232,9 +232,7 @@
         # -> L3
         self.assertAlmostEqual(ecmd['L1-L2'], 6, places=1)
         self.assertAlmostEqual(ecmd['L2-L3'], 6, places=1)
-<<<<<<< HEAD
         self.assertAlmostEqual(ecmd['L3-MEM'], 2.3, places=0)
-=======
         self.assertAlmostEqual(ecmd['L3-MEM'], 0, places=0)
     
     def test_copy_ECMData_LC(self):
@@ -263,7 +261,6 @@
         self.assertAlmostEqual(ecmd['L1-L2'], 6, places=1)
         self.assertAlmostEqual(ecmd['L2-L3'], 6, places=1)
         self.assertAlmostEqual(ecmd['L3-MEM'], 0, places=0)
->>>>>>> 6b27beaa
 
     @unittest.skipUnless(find_executable('iaca.sh'), "IACA not available")
     @unittest.skipUnless(find_executable('gcc'), "GCC not available")
