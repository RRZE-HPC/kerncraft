#!/usr/bin/env python3
"""Machine model and helper functions."""
import os
from datetime import datetime
from distutils.spawn import find_executable
from distutils.version import LooseVersion
import re
from collections import OrderedDict
from copy import deepcopy
<<<<<<< HEAD
from pprint import pprint
=======
import hashlib
>>>>>>> ba237fb9

import ruamel
import cachesim
from sympy.parsing.sympy_parser import parse_expr

from . import prefixedunit
from . import __version__


MIN_SUPPORTED_VERSION = "0.7.1"

CHANGES_SINCE = OrderedDict([
    ("0.6.6",
     """
     Removed 'cycles per cache line transfer' and replaced it by 
     'non-overlap upstream throughput' in cache levels. The new parameter
     takes the following arguments and is now associated with the cache level 
     that is read from or written to: 
     [$TP B/cy or 'full socket memory bandwidth', 'half-duplex' or 'full-duplex']
     """),
    ("0.7.1",
     """
     The dictionary under 'compiler' needs to be tagged with '!!omap' and formatted
     as a sequence. For example: '- compiler_command: arg u ment s'. Pay attention
     to the leading dash.
     """),
])


def sanitize_symbolname(name):
    """
    Sanitize all characters not matched to a symbol by sympy's parse_expr.

    Based on same rules as used for python variables.
    """
    return re.subn('(^[0-9])|[^0-9a-zA-Z_]', '_', name)[0]


class MachineModel(object):
    """Representation of the hardware and machine architecture."""

    def __init__(self, path_to_yaml=None, machine_yaml=None, args=None):
        """Create machine representation from yaml file."""
        if not path_to_yaml and not machine_yaml:
            raise ValueError('Either path_to_yaml or machine_yaml is required')
        if path_to_yaml and machine_yaml:
            raise ValueError('Only one of path_to_yaml and machine_yaml is allowed')
        self._path = path_to_yaml
        self._data = machine_yaml
        self._args = args
        if path_to_yaml:
            with open(path_to_yaml, 'r') as f:
                # Ignore ruamel unsafe loading warning, by supplying Loader parameter
                self._data = ruamel.yaml.load(f, Loader=ruamel.yaml.Loader)

        assert 'kerncraft version' in self._data, \
            "Machine description requires a 'kerncraft version' entry, containg the kerncraft " \
            "version it was written for."
        file_version = LooseVersion(self._data['kerncraft version'])
        if not (MIN_SUPPORTED_VERSION <= file_version
                <= LooseVersion(__version__)):
            print("Relevant changes to the machine description file format:")
            print('\n'.join(['{}: {}'.format(version, help_text)
                             for version, help_text in CHANGES_SINCE.items()
                             if LooseVersion(version) > file_version]))
            raise ValueError("Machine description is incompatible with this version. "
                             "Supported versions are from {} to {}. Check change logs and examples "
                             "to update your own machine description file format.".format(
                                MIN_SUPPORTED_VERSION, __version__))

    def __getitem__(self, key):
        """Return configuration entry."""
        return self._data[key]

    def __contains__(self, key):
        """Return true if configuration key is present."""
        return key in self._data

    def __repr__(self):
        """Return object representation."""
        return '{}({})'.format(
            self.__class__.__name__,
            repr(self._path or self._data['model name']),
        )

    def get_identifier(self):
        """Return identifier which is either the machine file name or sha256 checksum of data."""
        if self._path:
            return os.path.basename(self._path)
        else:
            return hashlib.sha256(hashlib.sha256(repr(self._data).encode())).hexdigest()

    def get_last_modified_datetime(self):
        """Return datetime object of modified time of machine file. Return now if not a file."""
        if self._path:
            statbuf = os.stat(self._path)
            return datetime.utcfromtimestamp(statbuf.st_mtime)
        else:
            return datetime.now()

    def get_cachesim(self, cores=1):
        """
        Return a cachesim.CacheSimulator object based on the machine description.

        :param cores: core count (default: 1)
        """
        cache_dict = {}
        for c in self['memory hierarchy']:
            # Skip main memory
            if 'cache per group' not in c:
                continue
            cache_dict[c['level']] = deepcopy(c['cache per group'])
            # Scale size of shared caches according to cores
            if c['cores per group'] > 1:
                cache_dict[c['level']]['sets'] //= cores

        cs, caches, mem = cachesim.CacheSimulator.from_dict(cache_dict)

        return cs

    def get_bandwidth(self, cache_level, read_streams, write_streams, threads_per_core, cores=None):
        """
        Return best fitting bandwidth according to number of threads, read and write streams.

        :param cache_level: integer of cache (0 is L1, 1 is L2 ...)
        :param read_streams: number of read streams expected
        :param write_streams: number of write streams expected
        :param threads_per_core: number of threads that are run on each core
        :param cores: if not given, will choose maximum bandwidth for single NUMA domain
        """
        # try to find best fitting kernel (closest to read/write ratio):
        # write allocate has to be handled in kernel information (all writes are also reads)
        # TODO support for non-write-allocate architectures
        try:
            target_ratio = read_streams/write_streams
        except ZeroDivisionError:
            target_ratio = float('inf')
        measurement_kernel = 'load'
        measurement_kernel_info = self['benchmarks']['kernels'][measurement_kernel]
        measurement_kernel_ratio = float('inf')
        for kernel_name, kernel_info in sorted(self['benchmarks']['kernels'].items()):
            try:
                kernel_ratio = ((kernel_info['read streams']['streams'] +
                                 kernel_info['write streams']['streams'] -
                                 kernel_info['read+write streams']['streams']) /
                                kernel_info['write streams']['streams'])
            except ZeroDivisionError:
                kernel_ratio = float('inf')

            if abs(kernel_ratio - target_ratio) < abs(measurement_kernel_ratio - target_ratio):
                measurement_kernel = kernel_name
                measurement_kernel_info = kernel_info
                measurement_kernel_ratio = kernel_ratio

        # choose smt, and then use max/saturation bw
        bw_level = self['memory hierarchy'][cache_level]['level']
        bw_measurements = \
            self['benchmarks']['measurements'][bw_level][threads_per_core]
        assert threads_per_core == bw_measurements['threads per core'], \
            'malformed measurement dictionary in machine file.'
        if cores is not None:
            # Used by Roofline model
            run_index = bw_measurements['cores'].index(cores)
            bw = bw_measurements['results'][measurement_kernel][run_index]
        else:
            # Used by ECM model
            # Choose maximum number of cores to get bandwidth for
            max_cores = min(self['memory hierarchy'][cache_level]['cores per group'],
                            self['cores per NUMA domain'])
            bw = max(bw_measurements['results'][measurement_kernel][:max_cores])

        # Correct bandwidth due to miss-measurement of write allocation
        # TODO support non-temporal stores and non-write-allocate architectures
        if cache_level == 0:
            # L1 does not have write-allocate, so everything is measured correctly
            factor = 1.0
        else:
            factor = (float(measurement_kernel_info['read streams']['bytes']) +
                      2.0*float(measurement_kernel_info['write streams']['bytes']) -
                      float(measurement_kernel_info['read+write streams']['bytes'])) / \
                     (float(measurement_kernel_info['read streams']['bytes']) +
                      float(measurement_kernel_info['write streams']['bytes']))
        bw = bw * factor

        return bw, measurement_kernel

    def get_compiler(self, compiler=None, flags=None):
        """
        Return tuple of compiler and compiler flags.

        Selects compiler and flags from machine description file, commandline arguments or call
        arguements.
        """
        if self._args:
            compiler = compiler or self._args.compiler
            flags = flags or self._args.compiler_flags
        if compiler is None:
            # Select first available compiler in machine description file's compiler dict
            for c in self['compiler'].keys():
                # Making sure compiler is available:
                if find_executable(c) is not None:
                    compiler = c
                    break
            else:
                raise RuntimeError("No compiler ({}) was found. Add different one in machine file, "
                                   "via --compiler argument or make sure it will be found in "
                                   "$PATH.".format(list(self['compiler'].keys())))
        if flags is None:
            # Select from machine description file
            flags = self['compiler'].get(compiler, '')

        return compiler, flags.split(' ')

    @staticmethod
    def parse_perfctr_event(perfctr):
        """
        Parse events in machine description to tuple representation used in Benchmark module.

        Examples:
        >>> parse_perfctr_event('PERF_EVENT:REG[0-3]')
        ('PERF_EVENT', 'REG[0-3]')
        >>> parse_perfctr_event('PERF_EVENT:REG[0-3]:STAY:FOO=23:BAR=0x23')
        ('PERF_EVENT', 'REG[0-3]', {'STAY': None, 'FOO': 23, 'BAR': 35})

        """
        split_perfctr = perfctr.split(':')
        assert len(split_perfctr) >= 2, "Atleast one colon (:) is required in the event name"
        event_tuple = split_perfctr[:2]
        parameters = {}
        for p in split_perfctr[2:]:
            if '=' in p:
                k, v = p.split('=')
                if v.startswith('0x'):
                    parameters[k] = int(v, 16)
                else:
                    parameters[k] = int(v)
            else:
                parameters[p] = None
        event_tuple.append(parameters)
        return tuple(event_tuple)

    @staticmethod
    def parse_perfmetric(metric):
        """Return (sympy expressions, event names and symbols dict) from performance metric str."""
        # Find all perfs counter references
        perfcounters = re.findall(r'[A-Z0-9_]+:[A-Z0-9\[\]|\-]+(?::[A-Za-z0-9\-_=]+)*', metric)

        # Build a temporary metric, with parser-friendly Symbol names
        temp_metric = metric
        temp_pc_names = {"SYM{}".format(re.sub("[\[\]\-|=:]", "_", pc)): pc
                         for i, pc in enumerate(perfcounters)}
        for var_name, pc in temp_pc_names.items():
            temp_metric = temp_metric.replace(pc, var_name)
        # Parse temporary expression
        expr = parse_expr(temp_metric)

        # Rename symbols to originals
        for s in expr.free_symbols:
            if s.name in temp_pc_names:
                s.name = temp_pc_names[str(s)]

        events = {s: MachineModel.parse_perfctr_event(s.name) for s in expr.free_symbols
                  if s.name in perfcounters}

        return expr, events<|MERGE_RESOLUTION|>--- conflicted
+++ resolved
@@ -7,11 +7,7 @@
 import re
 from collections import OrderedDict
 from copy import deepcopy
-<<<<<<< HEAD
-from pprint import pprint
-=======
 import hashlib
->>>>>>> ba237fb9
 
 import ruamel
 import cachesim
