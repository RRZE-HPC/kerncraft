#!/usr/bin/env python

from __future__ import print_function

import argparse
import ast
import sys
import os.path
import pickle
import shutil

import models
from kernel import Kernel
from machinemodel import MachineModel


class AppendStringInteger(argparse.Action):
    """Action to append a string and integer"""
    def __call__(self, parser, namespace, values, option_string=None):
        message = ''
        if len(values) != 2:
            message = 'requires 2 arguments'
        else:
            try:
                values[1] = int(values[1])
            except ValueError:
                message = ('second argument requires an integer')

        if message:
            raise argparse.ArgumentError(self, message)

        if hasattr(namespace, self.dest):
            getattr(namespace, self.dest).append(values)
        else:
            setattr(namespace, self.dest, [values])


def main():
    parser = argparse.ArgumentParser()
    parser.add_argument('--machine', '-m', type=file, required=True,
                        help='Path to machine description yaml file.')
    parser.add_argument('--pmodel', '-p', choices=models.__all__, required=True, action='append',
                        default=[], help='Performance model to apply')
    parser.add_argument('-D', '--define', nargs=2, metavar=('KEY', 'VALUE'), default=[],
                        action=AppendStringInteger,
                        help='Define constant to be used in C code. Values must be integers. '
                             'Overwrites constants from testcase file.')
    parser.add_argument('--testcases', '-t', action='store_true',
                        help='Use testcases file.')
    parser.add_argument('--testcase-index', '-i', metavar='INDEX', type=int, default=0,
                        help='Index of testcase in testcase file. If not given, all cases are '
                             'executed.')
    parser.add_argument('--verbose', '-v', action='count',
                        help='Increases verbosity level.')
    parser.add_argument('code_file', metavar='FILE', type=argparse.FileType(), nargs='+',
                        help='File with loop kernel C code')
    parser.add_argument('--asm-block', metavar='BLOCK', default='auto',
                        help='Number of ASM block to mark for IACA, "auto" for automatic '
                             'selection or "manual" for interactiv selection.')
    parser.add_argument('--store', metavar='DB', type=argparse.FileType('rb'),
                        help='Addes results to DB file for later processing.')
    
    for m in models.__all__:
        ag = parser.add_argument_group('arguments for '+m+' model', getattr(models, m).name)
        getattr(models, m).configure_arggroup(ag)

    # BUSINESS LOGIC IS FOLLOWING
    args = parser.parse_args()
    
    # Checking arguments
    if args.asm_block not in ['auto', 'manual']:
        try:
            args.asm_block = int(args.asm_block)
        except ValueError:
            parser.error('--asm-block can only be "auto", "manual" or an integer')

    # Try loading results file (if requested)
    if args.store:
        try:
            result_storage = pickle.load(args.store)
        except EOFError:
            result_storage = {}
        args.store.close()
    
    # machine information
    # Read machine description
    machine = MachineModel(args.machine.name)

    # process kernels and testcases
    for code_file in args.code_file:
        code = code_file.read()

        # Add constants from testcase file
        if args.testcases:
            testcases_file = open(os.path.splitext(code_file.name)[0]+'.testcases')
            testcases = ast.literal_eval(testcases_file.read())
            if args.testcase_index:
                testcases = [testcases[args.testcase_index]]
        else:
            testcases = [{'constants': {}}]

        for testcase in testcases:
            print('='*80 + '\n{:^80}\n'.format(code_file.name) + '='*80)

            kernel = Kernel(code, filename=code_file.name)

            assert 'constants' in testcase, "Could not find key 'constants' in testcase file."
            for k, v in testcase['constants']:
                kernel.set_constant(k, v)

            # Add constants from define arguments
            for k, v in args.define:
                kernel.set_constant(k, v)

            kernel.process()
            if args.verbose > 1:
                kernel.print_kernel_code()
                print()
                kernel.print_variables_info()
                kernel.print_kernel_info()
            if args.verbose > 0:
                kernel.print_constants_info()

            for model_name in set(args.pmodel):
                model = getattr(models, model_name)(kernel, machine, args, parser)

                model.analyze()
                model.report()
                
                # Add results to storage (if requested)
                if args.store:
                    kernel_name = os.path.split(code_file.name)[1]
                    if kernel_name not in result_storage:
                        result_storage[kernel_name] = {}
<<<<<<< HEAD
                    if tuple(kernel._constants.items()) not in result_storage[kernel_name]:
=======
                    if tuple(kernel._constants.items()) not in result_storage[code_file.name]:
>>>>>>> 329e7338
                        result_storage[kernel_name][tuple(kernel._constants.items())] = {}
                    result_storage[kernel_name][tuple(kernel._constants.items())][model_name] = \
                        model.results

                # TODO take care of different performance models
                if 'results-to-compare' in testcase:
                    failed = False
                    for key, value in model.results.items():
                        if key in testcase['results-to-compare']:
                            correct_value = float(testcase['results-to-compare'][key])
                            diff = abs(value - correct_value)
                            if diff > correct_value*0.1:
                                print("Test values did not match: {} should have been {}, but was "
                                      "{}.".format(key, correct_value, value))
                                failed = True
                            elif diff:
                                print("Small difference from theoretical value: {} should have "
                                      "been {}, but was {}.".format(key, correct_value, value))
                    if failed:
                        sys.exit(1)
            
            # Save new storage to file
            if args.store:
                tempname = args.store.name + '.tmp'
                with open(tempname, 'w+') as f:
                    pickle.dump(result_storage, f)
                shutil.move(tempname, args.store.name)

if __name__ == '__main__':
    main()<|MERGE_RESOLUTION|>--- conflicted
+++ resolved
@@ -57,7 +57,7 @@
     parser.add_argument('--asm-block', metavar='BLOCK', default='auto',
                         help='Number of ASM block to mark for IACA, "auto" for automatic '
                              'selection or "manual" for interactiv selection.')
-    parser.add_argument('--store', metavar='DB', type=argparse.FileType('rb'),
+    parser.add_argument('--store', metavar='DB', type=argparse.FileType('w+b'),
                         help='Addes results to DB file for later processing.')
     
     for m in models.__all__:
@@ -132,11 +132,7 @@
                     kernel_name = os.path.split(code_file.name)[1]
                     if kernel_name not in result_storage:
                         result_storage[kernel_name] = {}
-<<<<<<< HEAD
                     if tuple(kernel._constants.items()) not in result_storage[kernel_name]:
-=======
-                    if tuple(kernel._constants.items()) not in result_storage[code_file.name]:
->>>>>>> 329e7338
                         result_storage[kernel_name][tuple(kernel._constants.items())] = {}
                     result_storage[kernel_name][tuple(kernel._constants.items())][model_name] = \
                         model.results
