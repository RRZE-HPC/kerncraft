#!/usr/bin/env python
from __future__ import print_function
from __future__ import unicode_literals
from __future__ import absolute_import
from __future__ import division

import copy
import sys
import subprocess
import re
import math
from pprint import pprint, pformat
from distutils.spawn import find_executable
from itertools import chain
from copy import deepcopy

import six
try:
    import matplotlib
    matplotlib.use('Agg')
    import matplotlib.pyplot as plt
    plot_support = True
except ImportError:
    plot_support = False

from kerncraft.prefixedunit import PrefixedUnit
from kerncraft.cacheprediction import LayerConditionPredictor, CacheSimulationPredictor


def round_to_next(x, base):
    # Based on: http://stackoverflow.com/a/2272174
    return int(base * math.ceil(float(x)/base))


def blocking(indices, block_size, initial_boundary=0):
    '''
    splits list of integers into blocks of block_size. returns block indices.

    first block element is located at initial_boundary (default 0).

    >>> blocking([0, -1, -2, -3, -4, -5, -6, -7, -8, -9], 8)
    [0,-1]
    >>> blocking([0], 8)
    [0]
    '''
    blocks = []

    for idx in indices:
        bl_idx = (idx-initial_boundary)//float(block_size)
        if bl_idx not in blocks:
            blocks.append(bl_idx)
    blocks.sort()

    return blocks


class ECMData(object):
    """
    class representation of the Execution-Cache-Memory Model (only the data part)

    more info to follow...
    """

    name = "Execution-Cache-Memory (data transfers only)"

    @classmethod
    def configure_arggroup(cls, parser):
        pass

    def __init__(self, kernel, machine, args=None, parser=None):
        """
        *kernel* is a Kernel object
        *machine* describes the machine (cpu, cache and memory) characteristics
        *args* (optional) are the parsed arguments from the comand line
        """
        self.kernel = kernel
        self.machine = machine
        self._args = args
        self._parser = parser

        if args:
            # handle CLI info
            pass

    def calculate_cache_access(self):
        if self._args.cache_predictor == 'SIM':
            self.predictor = CacheSimulationPredictor(self.kernel, self.machine)
        elif self._args.cache_predictor == 'LC':
            self.predictor = LayerConditionPredictor(self.kernel, self.machine)
        else:
            raise NotImplementedError("Unknown cache predictor, only LC (layer condition) and "
                                      "SIM (cache simulation with pycachesim) is supported.")
        self.results = {'cycles': [],  # will be filled by caclculate_cycles()
                        'misses': self.predictor.get_misses(),
                        'hits': self.predictor.get_hits(),
                        'evicts': self.predictor.get_evicts(),
                        'verbose infos': self.predictor.get_infos()}  # only for verbose outputs

    def calculate_cycles(self):
        element_size = self.kernel.datatypes_size[self.kernel.datatype]
        elements_per_cacheline = float(self.machine['cacheline size']) // element_size

        misses, evicts = (self.predictor.get_misses(), self.predictor.get_evicts())

        for cache_level, cache_info in list(enumerate(self.machine['memory hierarchy']))[:-1]:
            cache_cycles = cache_info['cycles per cacheline transfer']

            if cache_cycles is not None:
                # only cache cycles count
                cycles = (misses[cache_level] + evicts[cache_level]) * cache_cycles
            else:
                # Memory transfer
                # we use bandwidth to calculate cycles and then add panalty cycles (if given)

                # choose bw according to cache level and problem
                # first, compile stream counts at current cache level
                # write-allocate is allready resolved in cache predictor
                read_streams = misses[cache_level]
                write_streams = evicts[cache_level]
                # second, try to find best fitting kernel (closest to stream seen stream counts):
                threads_per_core = 1
                bw, measurement_kernel = self.machine.get_bandwidth(
                    cache_level + 1, read_streams, write_streams, threads_per_core)

                # calculate cycles
                cycles = float(misses[cache_level] + evicts[cache_level]) * \
                         float(elements_per_cacheline) * float(element_size) * \
                         float(self.machine['clock']) / float(bw)
                # add penalty cycles for each read stream
                if 'penalty cycles per read stream' in cache_info:
                    cycles += misses[cache_level] * \
                              cache_info['penalty cycles per read stream']

            if cache_cycles is None:
                self.results.update({
                    'memory bandwidth kernel': measurement_kernel,
                    'memory bandwidth': bw})

            self.results['cycles'].append((
                '{}-{}'.format(
                    cache_info['level'], self.machine['memory hierarchy'][cache_level + 1]['level']),
                cycles))

            # TODO remove the following by makeing testcases more versatile:
            self.results['{}-{}'.format(
                cache_info['level'], self.machine['memory hierarchy'][cache_level + 1]['level'])
            ] = cycles

        return self.results

    def analyze(self):
        self.calculate_cache_access()
        self.calculate_cycles()

        return self.results

    def conv_cy(self, cy_cl, unit, default='cy/CL'):
        '''Convert cycles (cy/CL) to other units, such as FLOP/s or It/s'''
        if not isinstance(cy_cl, PrefixedUnit):
            cy_cl = PrefixedUnit(cy_cl, '', 'cy/CL')
        if not unit:
            unit = default

        clock = self.machine['clock']
        element_size = self.kernel.datatypes_size[self.kernel.datatype]
        elements_per_cacheline = int(self.machine['cacheline size']) // element_size
        if cy_cl != 0:
            it_s = clock/cy_cl*elements_per_cacheline
            it_s.unit = 'It/s'
        else:
            it_s = PrefixedUnit('inf It/S')
        flops_per_it = sum(self.kernel._flops.values())
        performance = it_s*flops_per_it
        performance.unit = 'FLOP/s'
        cy_it = cy_cl*elements_per_cacheline
        cy_it.unit = 'cy/It'

        return {'It/s': it_s,
                'cy/CL': cy_cl,
                'cy/It': cy_it,
                'FLOP/s': performance}[unit]

    def report(self, output_file=sys.stdout):
        if self._args and self._args.verbose > 1:
            print('{}'.format(pformat(self.results['verbose infos'])), file=output_file)

        for level, cycles in self.results['cycles']:
            print('{} = {}'.format(
                level, self.conv_cy(float(cycles), self._args.unit)), file=output_file)

        if self._args and self._args.verbose > 1:
            if 'memory bandwidth kernel' in self.results:
                print('memory cycles based on {} kernel with {}'.format(
                          self.results['memory bandwidth kernel'],
                          self.results['memory bandwidth']),
                      file=output_file)


class ECMCPU(object):
    """
    class representation of the Execution-Cache-Memory Model (only the operation part)

    more info to follow...
    """

    name = "Execution-Cache-Memory (CPU operations only)"

    @classmethod
    def configure_arggroup(cls, parser):
        pass

    def __init__(self, kernel, machine, args=None, parser=None):
        """
        *kernel* is a Kernel object
        *machine* describes the machine (cpu, cache and memory) characteristics
        *args* (optional) are the parsed arguments from the comand line
        if *args* is given also *parser* has to be provided
        """
        self.kernel = kernel
        self.machine = machine
        self._args = args
        self._parser = parser

        if args:
            # handle CLI info
            if self._args.asm_block not in ['auto', 'manual']:
                try:
                    self._args.asm_block = int(args.asm_block)
                except ValueError:
                    parser.error('--asm-block can only be "auto", "manual" or an integer')

    def analyze(self):
        try:
            iaca_analysis, asm_block = self.kernel.iaca_analysis(
                micro_architecture=self.machine['micro-architecture'],
                asm_block=self._args.asm_block,
                asm_increment=self._args.asm_increment,
                verbose=self._args.verbose > 2)
        except RuntimeError as e:
            print("IACA analysis failed: " + str(e))
            sys.exit(1)

        block_throughput = iaca_analysis['throughput']
        port_cycles = iaca_analysis['port cycles']
        uops = iaca_analysis['uops']

        # Normalize to cycles per cacheline
        elements_per_block = abs(asm_block['pointer_increment']
                                 // self.kernel.datatypes_size[self.kernel.datatype])
        block_size = elements_per_block*self.kernel.datatypes_size[self.kernel.datatype]
        try:
            block_to_cl_ratio = float(self.machine['cacheline size'])/block_size
        except ZeroDivisionError as e:
            print("Too small block_size / pointer_increment:", e, file=sys.stderr)
            sys.exit(1)

        port_cycles = dict([(i[0], i[1]*block_to_cl_ratio) for i in list(port_cycles.items())])
        uops = uops*block_to_cl_ratio
        cl_throughput = block_throughput*block_to_cl_ratio

        # Compile most relevant information
        T_OL = max([v for k, v in list(port_cycles.items())
                    if k in self.machine['overlapping model']['ports']])
        T_nOL = max([v for k, v in list(port_cycles.items())
                     if k in self.machine['non-overlapping model']['ports']])

        # Use IACA throughput prediction if it is slower then T_nOL
        if T_nOL < cl_throughput:
            T_OL = cl_throughput

        # Create result dictionary
        self.results = {
            'port cycles': port_cycles,
            'cl throughput': cl_throughput,
            'uops': uops,
            'T_nOL': T_nOL,
            'T_OL': T_OL,
            'IACA output': iaca_analysis['output']}

    def conv_cy(self, cy_cl, unit, default='cy/CL'):
        '''Convert cycles (cy/CL) to other units, such as FLOP/s or It/s'''
        if not isinstance(cy_cl, PrefixedUnit):
            cy_cl = PrefixedUnit(cy_cl, '', 'cy/CL')
        if not unit:
            unit = default

        clock = self.machine['clock']
        element_size = self.kernel.datatypes_size[self.kernel.datatype]
        elements_per_cacheline = int(self.machine['cacheline size']) // element_size
        it_s = clock/cy_cl*elements_per_cacheline
        it_s.unit = 'It/s'
        flops_per_it = sum(self.kernel._flops.values())
        performance = it_s*flops_per_it
        performance.unit = 'FLOP/s'
        cy_it = cy_cl*elements_per_cacheline
        cy_it.unit = 'cy/It'

        return {'It/s': it_s,
                'cy/CL': cy_cl,
                'cy/It': cy_it,
                'FLOP/s': performance}[unit]

    def report(self, output_file=sys.stdout):
        if self._args and self._args.verbose > 2:
            print("IACA Output:", file=output_file)
            print(self.results['IACA output'], file=output_file)
            print('', file=output_file)

        if self._args and self._args.verbose > 1:
            print('Ports and cycles:', six.text_type(self.results['port cycles']), file=output_file)
            print('Uops:', six.text_type(self.results['uops']), file=output_file)

            print('Throughput: {}'.format(
                      self.conv_cy(self.results['cl throughput'], self._args.unit)),
                  file=output_file)

        print('T_nOL = {:.1f} cy/CL'.format(self.results['T_nOL']), file=output_file)
        print('T_OL = {:.1f} cy/CL'.format(self.results['T_OL']), file=output_file)


class ECM(object):
    """
    class representation of the Execution-Cache-Memory Model (data and operations)

    more info to follow...
    """

    name = "Execution-Cache-Memory"

    @classmethod
    def configure_arggroup(cls, parser):
        # others are being configured in ECMData and ECMCPU
        parser.add_argument(
            '--ecm-plot',
            help='Filename to save ECM plot to (supported extensions: pdf, png, svg and eps)')

    def __init__(self, kernel, machine, args=None, parser=None):
        """
        *kernel* is a Kernel object
        *machine* describes the machine (cpu, cache and memory) characteristics
        *args* (optional) are the parsed arguments from the comand line
        """
        self.kernel = kernel
        self.machine = machine
        self._args = args

        if args:
            # handle CLI info
            pass

        self._CPU = ECMCPU(kernel, machine, args, parser)
        self._data = ECMData(kernel, machine, args, parser)

    def analyze(self):
        self._CPU.analyze()
        self._data.analyze()
        self.results = copy.deepcopy(self._CPU.results)
        self.results.update(copy.deepcopy(self._data.results))

        # Saturation/multi-core scaling analysis
        # very simple approach. Assumptions are:
        #  - bottleneck is always LLC-MEM
        #  - all caches scale with number of cores (bw AND size(WRONG!))
        if self.results['cycles'][-1][1] == 0.0:
            # Full caching in higher cache level
            self.results['scaling cores'] = float('inf')
        else:
            self.results['scaling cores'] = (
                max(self.results['T_OL'],
                    self.results['T_nOL'] + sum([c[1] for c in self.results['cycles']])) /
                self.results['cycles'][-1][1])

    def report(self, output_file=sys.stdout):
        report = ''
        if self._args and self._args.verbose > 1:
            self._CPU.report()
            self._data.report()

        total_cycles = max(
            self.results['T_OL'],
            sum([self.results['T_nOL']]+[i[1] for i in self.results['cycles']]))
        report += '{{ {:.1f} || {:.1f} | {} }} cy/CL'.format(
            self.results['T_OL'],
            self.results['T_nOL'],
            ' | '.join(['{:.1f}'.format(i[1]) for i in self.results['cycles']]))

        if self._args.unit:
            report += ' = {}'.format(self._CPU.conv_cy(total_cycles, self._args.unit))

        report += '\n{{ {} \ {} }} cy/CL'.format(
            max(self.results['T_OL'],
                self.results['T_nOL']),
                ' \ '.join(['{:.1f}'.format(max(sum([x[1] for x in self.results['cycles'][:i+1]]) +
                                                self.results['T_nOL'], self.results['T_OL']))
                            for i in range(len(self.results['cycles']))]))

        if self._args and self._args.verbose > 1:
            if 'memory bandwidth kernel' in self.results:
                report += 'memory cycles based on {} kernel with {}\n'.format(
                    self.results['memory bandwidth kernel'],
                    self.results['memory bandwidth'])

<<<<<<< HEAD
        report += '\nsaturating at {} cores'.format(self.results['scaling cores'])
=======
        report += '\nsaturating at {:.1f} cores'.format(self.results['scaling cores'])
>>>>>>> fb311b9f

        print(report, file=output_file)

        if self._args and self._args.ecm_plot:
            assert plot_support, "matplotlib couldn't be imported. Plotting is not supported."
            fig = plt.figure(frameon=False)
            self.plot(fig)

    def plot(self, fig=None):
        if not fig:
            fig = plt.gcf()

        fig.subplots_adjust(left=0.1, right=0.9, top=0.9, bottom=0.15)
        ax = fig.add_subplot(1, 1, 1)

        sorted_overlapping_ports = sorted(
            [(p, self.results['port cycles'][p]) for p in self.machine['overlapping ports']],
            key=lambda x: x[1])

        yticks_labels = []
        yticks = []
        xticks_labels = []
        xticks = []

        # Plot configuration
        height = 0.9

        i = 0
        # T_OL
        colors = ([(254. / 255, 177. / 255., 178. / 255.)] +
                  [(255. / 255., 255. / 255., 255. / 255.)] * (len(sorted_overlapping_ports) - 1))
        for p, c in sorted_overlapping_ports:
            ax.barh(i, c, height, align='center', color=colors.pop(),
                    edgecolor=(0.5, 0.5, 0.5), linestyle='dashed')
            if i == len(sorted_overlapping_ports) - 1:
                ax.text(c / 2.0, i, '$T_\mathrm{OL}$', ha='center', va='center')
            yticks_labels.append(p)
            yticks.append(i)
            i += 1
        xticks.append(sorted_overlapping_ports[-1][1])
        xticks_labels.append('{:.1f}'.format(sorted_overlapping_ports[-1][1]))

        # T_nOL + memory transfers
        y = 0
        colors = [(187. / 255., 255 / 255., 188. / 255.)] * (len(self.results['cycles'])) + \
                 [(119. / 255, 194. / 255., 255. / 255.)]
        for k, v in [('nOL', self.results['T_nOL'])] + self.results['cycles']:
            ax.barh(i, v, height, y, align='center', color=colors.pop())
            ax.text(y + v / 2.0, i, '$T_\mathrm{' + k + '}$', ha='center', va='center')
            xticks.append(y + v)
            xticks_labels.append('{:.1f}'.format(y + v))
            y += v
        yticks_labels.append('LD')
        yticks.append(i)

        ax.tick_params(axis='y', which='both', left='off', right='off')
        ax.tick_params(axis='x', which='both', top='off')
        ax.set_xlabel('t [cy]')
        ax.set_ylabel('execution port')
        ax.set_yticks(yticks)
        ax.set_yticklabels(yticks_labels)
        ax.set_xticks(xticks)
        ax.set_xticklabels(xticks_labels, rotation='vertical')
        ax.xaxis.grid(alpha=0.7, linestyle='--')
        fig.savefig(self._args.ecm_plot)<|MERGE_RESOLUTION|>--- conflicted
+++ resolved
@@ -400,11 +400,7 @@
                     self.results['memory bandwidth kernel'],
                     self.results['memory bandwidth'])
 
-<<<<<<< HEAD
-        report += '\nsaturating at {} cores'.format(self.results['scaling cores'])
-=======
         report += '\nsaturating at {:.1f} cores'.format(self.results['scaling cores'])
->>>>>>> fb311b9f
 
         print(report, file=output_file)
 
