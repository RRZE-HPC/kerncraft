#!/usr/bin/env python

from __future__ import print_function
from __future__ import unicode_literals
from __future__ import absolute_import
from __future__ import division

from copy import deepcopy
import operator
import tempfile
import subprocess
import os
import os.path
import sys
import numbers
import collections
from functools import reduce
from string import ascii_letters
from itertools import chain
from collections import defaultdict

import sympy
from sympy.utilities.lambdify import implemented_function
from sympy.parsing.sympy_parser import parse_expr
import numpy
from six.moves import filter
from six.moves import map
from six.moves import zip_longest
import six
from pylru import lrudecorator

from .pycparser import CParser, c_ast, plyparser
from .pycparser.c_generator import CGenerator

from . import iaca


def prefix_indent(prefix, textblock, later_prefix=' '):
    textblock = textblock.split('\n')
    s = prefix + textblock[0] + '\n'
    if len(later_prefix) == 1:
        later_prefix = ' '*len(prefix)
    s = s+'\n'.join([later_prefix+x for x in textblock[1:]])
    if s[-1] != '\n':
        return s + '\n'
    else:
        return s


def transform_multidim_to_1d_decl(decl):
    """
    Transforms ast of multidimensional declaration to a single dimension declaration.
    In-place operation!

    Returns name and dimensions of array (to be used with transform_multidim_to_1d_ref())
    """
    dims = []
    t = decl.type
    while type(t) is c_ast.ArrayDecl:
        dims.append(t.dim)
        t = t.type

    if dims:
        # Multidimensional array
        decl.type.dim = reduce(lambda l, r: c_ast.BinaryOp('*', l, r), dims)
        decl.type.type = t

    return decl.name, dims


def transform_multidim_to_1d_ref(aref, dimension_dict):
    """
    Transforms ast of multidimensional reference to a single dimension reference.
    In-place operation!
    """
    dims = []
    name = aref
    while type(name) is c_ast.ArrayRef:
        dims.append(name.subscript)
        name = name.name

    subscript_list = []
    for i, d in enumerate(dims):
        if i == 0:
            subscript_list.append(d)
        else:
            subscript_list.append(c_ast.BinaryOp('*', d, reduce(
                lambda l, r: c_ast.BinaryOp('*', l, r),
                dimension_dict[name.name][-1:-i-1:-1])))

    aref.subscript = reduce(
        lambda l, r: c_ast.BinaryOp('+', l, r), subscript_list)
    aref.name = name


def transform_array_decl_to_malloc(decl):
    """Transforms ast of "type var_name[N]" to "type* var_name = __mm_malloc(N, 32)"
    (in-place)"""
    if type(decl.type) is not c_ast.ArrayDecl:
        # Not an array declaration, can be ignored
        return

    type_ = c_ast.PtrDecl([], decl.type.type)
    decl.init = c_ast.FuncCall(
        c_ast.ID('aligned_malloc'),
        c_ast.ExprList([
            c_ast.BinaryOp(
                '*',
                c_ast.UnaryOp(
                    'sizeof',
                    c_ast.Typename(None, [], c_ast.TypeDecl(
                        None, [], decl.type.type.type))),
                decl.type.dim),
            c_ast.Constant('int', '32')]))
    decl.type = type_


def find_array_references(ast):
    """returns list of array references in AST"""
    if type(ast) is c_ast.ArrayRef:
        return [ast]
    elif type(ast) is list:
        return list(map(find_array_references, ast))
    elif ast is None:
        return []
    else:
        return reduce(operator.add, [find_array_references(o[1]) for o in ast.children()], [])


# Make sure that functions will return iterable objects:
def force_iterable(f):
    def wrapper(*args, **kwargs):
        r = f(*args, **kwargs)
        if hasattr(r, '__iter__'):
            return r
        else:
            return [r]
    return wrapper


class Kernel(object):
    """This class captures the kernel information, analyzes it and reports access pattern"""
    # Datatype sizes in bytes
    datatypes_size = {'double': 8, 'float': 4}

    def __init__(self):
        self._loop_stack = []
        self.variables = {}
        self._sources = {}
        self._destinations = {}
        self._flops = {}
        self.datatype = None

        self.clear_state()

    def check(self):
        """Checks that information about kernel makes sens and is valid."""
        datatypes = [v[0] for v in self.variables.values()]
        assert len(set(datatypes)) <= 1, 'mixing of datatypes within a kernel is not supported.'

        # TODO add combine all tests here

    def set_constant(self, name, value):
        assert isinstance(name, six.string_types) or isinstance(name, sympy.Symbol), \
            "constant name needs to be of type str, unicode or a sympy.Symbol"
        assert type(value) is int, "constant value needs to be of type int"
        if isinstance(name, sympy.Symbol):
            self.constants[name] = value
        else:
            self.constants[sympy.Symbol(name, positive=True)] = value

    def set_variable(self, name, type_, size):
        assert type_ in self.datatypes_size, 'only float and double variables are supported'
        if self.datatype is None:
            self.datatype = type_
        else:
            assert type_ == self.datatype, 'mixing of datatypes within a kernel is not supported.'
        assert type(size) in [list, type(None)], 'size has to be defined as tuple'
        self.variables[name] = (type_, size)

    def clear_state(self):
        """Clears mutable internal states
        (constants, asm_blocks and asm_block_idx)"""
        self.constants = {}
        self.subs_consts.clear()  # clear LRU cache of function

    @lrudecorator(40)
    def subs_consts(self, expr):
        """
        Substitutes constants in expression unless it is already a number
        """
        if isinstance(expr, numbers.Number):
            return expr
        else:
            return expr.subs(self.constants)

    def array_sizes(self, in_bytes=False, subs_consts=False):
        """Returns a dictionary with all arrays sizes (optionally in bytes, otherwise in elements).

        :param in_bytes: If True, output will be in bytes, not in element counts.
        :param subs_consts: If True, output will be numbers and not symbolic.

        Scalar variables are ignored.
        """
        var_sizes = {}

        for var_name, var_info in self.variables.items():
            var_type, var_size = var_info

            # Skiping sclars
            if var_size is None:
                continue

            var_sizes[var_name] = reduce(operator.mul, var_size, 1)

            # Multiply by bytes per element if requested
            if in_bytes:
                element_size = self.datatypes_size[var_type]
                var_sizes[var_name] *= element_size

        if subs_consts:
            return {k: self.subs_consts(v) for k,v in var_sizes.items()}
        else:
            return var_sizes

    def _calculate_relative_offset(self, name, access_dimensions):
        """
        Returns the offset from the iteration center in number of elements and the order of indices
        used in access.
        """
        # TODO to be replaced with compile_global_offsets
        offset = 0
        base_dims = self.variables[name][1]

        for dim, offset_info in enumerate(access_dimensions):
            offset_type, idx_name, dim_offset = offset_info
            assert offset_type == 'rel', 'Only relative access to arrays is supported at the moment'

            if offset_type == 'rel':
                offset += self.kernel.subs_consts(
                   dim_offset*reduce(operator.mul, base_dims[dim+1:], sympy.Integer(1)))
            else:
                # should not happen
                pass

        return offset

    def access_to_sympy(self, var_name, access):
        """Transforms a variable access to a sympy expression"""
        base_sizes = self.variables[var_name][1]

        expr = sympy.Number(0)

        for dimension, a in enumerate(access):
            base_size = reduce(operator.mul, base_sizes[dimension+1:], sympy.Integer(1))

            expr += base_size*a

        return expr

    def iteration_length(self, dimension=None):
        """Returns the number of global loop iterations that are performed

        If dimension is not None, it is the loop dimension that is returned
        (-1 is the inner most loop and 0 the outermost)"""

        total_length = 1

        if dimension is not None:
            loops = [self._loop_stack[dimension]]
        else:
            loops = reversed(self._loop_stack)

        for var_name, start, end, incr in loops:
            # This unspools the iterations:
            length = end-start
            total_length = total_length*length

        return self.subs_consts(total_length)

    def get_loop_stack(self, subs_consts=False):
        for l in self._loop_stack:
            if subs_consts:
                yield {'index': l[0],
                       'start': self.subs_consts(l[1]),
                       'stop': self.subs_consts(l[2]),
                       'increment': self.subs_consts(l[3])}
            else:
                yield {'index': l[0], 'start': l[1], 'stop': l[2], 'increment': l[3]}

    def index_order(self, sources=True, destinations=True):
        """
        Returns the order of indices as they appear in array references

        Use *source* and *destination* to reduce output
        """
        if sources:
            arefs = chain(*self._sources.values())
        else:
            arefs = []
        if destinations:
            arefs = chain(arefs, *self._destinations.values())

        ret = []
        for a in [aref for aref in arefs if aref is not None]:
            ref = []
            for expr in a:
                ref.append(expr.free_symbols)
            ret.append(ref)

        return ret

    def compile_sympy_accesses(self, sources=True, destinations=True):
        """Returns a dictionary of lists of sympy accesses, for each variable"""
        sympy_accesses = defaultdict(list)
        # Compile sympy accesses
        for var_name in self.variables:
            if sources:
                for r in self._sources.get(var_name, []):
                    if r is None: continue
                    sympy_accesses[var_name].append(self.access_to_sympy(var_name, r))
            if destinations:
                for w in self._destinations.get(var_name, []):
                    if w is None: continue
                    sympy_accesses[var_name].append(self.access_to_sympy(var_name, w))

        return sympy_accesses

    def compile_relative_distances(self, sympy_accesses=None):
        """Returns load and store distances between accesses.

        :param sympy_accesses: optionally restrict accesses, default from compile_sympy_accesses()

        e.g. if accesses are to [+N, +1, -1, -N], relative distances are [N-1, 2, N-1]

        returned is a dict of list of sympy expressions, for each variable"""
        if sympy_accesses is None:
            sympy_accesses = self.compile_sympy_accesses()

        sympy_distances = defaultdict(list)
        for var_name, accesses in sympy_accesses.items():
            for i in range(1, len(accesses)):
                sympy_distances[var_name].append((accesses[i-1]-accesses[i]).simplify())

        return sympy_distances

    def global_iterator_to_indices(self, git=None):
        """Returns sympy expressions translating global_iterator to loop indices,
        or if global_iterator is given, an integer is returned"""
        # unwind global iteration count into loop counters:
        base_loop_counters = {}
        if git is None:
            global_iterator = sympy.Symbol('global_iterator', positive=True)
        else:
            global_iterator = git
        idiv = implemented_function(sympy.Function(str('idiv')), lambda x, y: x//y)
        total_length = 1
        last_incr = 1
        for var_name, start, end, incr in reversed(self._loop_stack):
            loop_var = sympy.Symbol(var_name, positive=True)

            # This unspools the iterations:
            length = end-start  # FIXME is incr handled correct here?
            counter = start+(idiv(global_iterator*last_incr, total_length)*incr) % length
            total_length = total_length*length
            last_incr = incr

            if git is not None:
                try:  # Try to resolve to integer if global_iterator was given
                    base_loop_counters[loop_var] = sympy.Integer(self.subs_consts(counter))
                    continue
                except:
                    pass
            base_loop_counters[loop_var] = sympy.lambdify(
                global_iterator,
                self.subs_consts(counter), modules=[numpy, {'Mod': numpy.mod}])

        return base_loop_counters

    def indices_to_global_iterator(self, indices):
        """Transforms a dictionary of indices to a global iterator integer.

        Inverse of global_iterator_to_indices()."""
        global_iterator = sympy.Integer(0)
        total_length = 1
        for var_name, start, end, incr in reversed(self._loop_stack):
            loop_var = sympy.Symbol(var_name, positive=True)
            length = end-start  # FIXME is incr handled correct here?
            global_iterator += (indices[loop_var] - start)*total_length
            total_length = total_length*length

        return self.subs_consts(global_iterator)

    def compile_global_offsets(self, iteration=0, spacing=0):
        """Returns load and store offsets on a virtual address space.

        :param iteration: controls the inner index counter
        :param spacing: sets a spacing between the arrays, default is 0

        All array variables (non scalars) are layed out linearly starting from 0. An optional
        spacing can be set. The accesses are based on this layout.

        The iteration 0 is the first iteration. All loops are mapped to this linear iteration space.

        Accesses to scalars are ignored.

        Returned are load and store byte-offset pairs for each iteration.
        """
        global_load_offsets = []
        global_store_offsets = []

        if not isinstance(iteration, collections.Sequence):
            iteration = [iteration]
        iteration = numpy.array(iteration)

        # loop indices based on iteration
        # unwind global iteration count into loop counters:
        base_loop_counters = self.global_iterator_to_indices()
        total_length = self.iteration_length()

        assert max(iteration) < self.subs_consts(total_length), \
            "Iterations go beyond what is possible in the original code. One common reason is, " + \
            "that the iteration length are unrealistically small."

        # Get sizes of arrays and base offsets for each array
        var_sizes = self.array_sizes(in_bytes=True, subs_consts=True)
        base_offsets = {}
        base = 0
        # Always arrange arrays in alphabetical order in memory, for reproducibility
        for var_name, var_size in sorted(var_sizes.items(), key=lambda v: v[0]):
            base_offsets[var_name] = base
            array_total_size = self.subs_consts(var_size + spacing)
            # Add bytes to align by 64 byte (typical cacheline size):
            array_total_size = ((int(array_total_size) + 63) & ~63)
            base += array_total_size

        # Gather all read and write accesses to the array:
        for var_name, var_size in var_sizes.items():
            element_size = self.datatypes_size[self.variables[var_name][0]]
            for r in self._sources.get(var_name, []):
                offset_expr = self.access_to_sympy(var_name, r)
                offset = force_iterable(sympy.lambdify(
                    base_loop_counters.keys(),
                    self.subs_consts(
                        offset_expr*element_size
                        + base_offsets[var_name]), numpy))
                # TODO possibly differentiate between index order
                global_load_offsets.append(offset)
            for w in self._destinations.get(var_name, []):
                offset_expr = self.access_to_sympy(var_name, w)
                offset = force_iterable(sympy.lambdify(
                    base_loop_counters.keys(),
                    self.subs_consts(
                        offset_expr*element_size
                        + base_offsets[var_name]), numpy))
                # TODO possibly differentiate between index order
                global_store_offsets.append(offset)
                # TODO take element sizes into account, return in bytes

        # Generate numpy.array for each counter
        counter_per_it = [v(iteration) for v in base_loop_counters.values()]

        # Data access as they appear with iteration order
        return zip_longest(zip(*[o(*counter_per_it) for o in global_load_offsets]),
                           zip(*[o(*counter_per_it) for o in global_store_offsets]),
                           fillvalue=None)

    def print_kernel_info(self, output_file=sys.stdout):
        table = ('     idx |        min        max       step\n' +
                 '---------+---------------------------------\n')
        for l in self._loop_stack:
            table += '{:>8} | {!r:>10} {!r:>10} {!r:>10}\n'.format(*l)
        print(prefix_indent('loop stack:        ', table), file=output_file)

        table = ('    name |  offsets   ...\n' +
                 '---------+------------...\n')
        for name, offsets in list(self._sources.items()):
            prefix = '{:>8} | '.format(name)
            right_side = '\n'.join(['{!r:}'.format(o) for o in offsets])
            table += prefix_indent(prefix, right_side, later_prefix='         | ')
        print(prefix_indent('data sources:      ', table), file=output_file)

        table = ('    name |  offsets   ...\n' +
                 '---------+------------...\n')
        for name, offsets in list(self._destinations.items()):
            prefix = '{:>8} | '.format(name)
            right_side = '\n'.join(['{!r:}'.format(o) for o in offsets])
            table += prefix_indent(prefix, right_side, later_prefix='         | ')
        print(prefix_indent('data destinations: ', table), file=output_file)

        table = (' op | count \n' +
                 '----+-------\n')
        for op, count in list(self._flops.items()):
            table += '{:>3} | {:>4}\n'.format(op, count)
        table += '     =======\n'
        table += '      {:>4}'.format(sum(self._flops.values()))
        print(prefix_indent('FLOPs:     ', table), file=output_file)

    def print_variables_info(self, output_file=sys.stdout):
        table = ('    name |   type size             \n' +
                 '---------+-------------------------\n')
        for name, var_info in list(self.variables.items()):
            table += '{:>8} | {:>6} {!s:<10}\n'.format(name, var_info[0], var_info[1])
        print(prefix_indent('variables: ', table), file=output_file)

    def print_constants_info(self, output_file=sys.stdout):
        table = ('    name | value     \n' +
                 '---------+-----------\n')
        for name, value in list(self.constants.items()):
            table += '{!s:>8} | {:<10}\n'.format(name, value)
        print(prefix_indent('constants: ', table), file=output_file)

    def iaca_analysis(self, *args, **kwargs):
        raise NotImplementedError("Kernel does not support compilation and iaca analysis. "
                                  "Try a different model or kernel input format.")

    def build(self, *args, **kwargs):
        raise NotImplementedError("Kernel does not support compilation. Try a different model or kernel input format.")


class KernelCode(Kernel):
    """
    Kernel information gathered from code using pycparser

    This version allows compilation and generation of code for iaca and likwid benchmarking
<<<<<<< HEAD
    '''
    def __init__(self, kernel_code, machine, filename=None):
=======
    """
    def __init__(self, kernel_code, filename=None):
>>>>>>> 6b27beaa
        super(KernelCode, self).__init__()

        self._machine = machine
        # Initialize state
        self.asm_block = None

        self.kernel_code = kernel_code
        self._filename = filename
        # need to refer to local lextab, otherwise the systemwide lextab would be imported
        parser = CParser(lextab='kerncraft.pycparser.lextab',
                         yacctab='kerncraft.pycparser.yacctab')
        try:
            self.kernel_ast = parser.parse(self._as_function(), filename=filename).ext[0].body
        except plyparser.ParseError as e:
            print('Error parsing kernel code:', e)
            sys.exit(1)

        self._process_code()

        self.check()

    def print_kernel_code(self, output_file=sys.stdout):
        print(self.kernel_code, file=output_file)

    def _as_function(self, func_name='test', filename=None):
        if filename is None:
            filename = ''
        else:
            filename ='"{}"'.format(filename)
        return '#line 0 \nvoid {}() {{\n#line 1 {}\n{}\n#line 999 \n}}'.format(func_name, filename, self.kernel_code)

    def clear_state(self):
        """Clears mutable internal states"""
        super(KernelCode, self).clear_state()
        self.asm_block = None

    def _process_code(self):
        assert type(self.kernel_ast) is c_ast.Compound, "Kernel has to be a compound statement"
        assert all([type(s) in [c_ast.Decl, c_ast.Pragma]
                    for s in self.kernel_ast.block_items[:-1]]), \
            'all statements before the for loop need to be declarations or pragmas'
        assert type(self.kernel_ast.block_items[-1]) is c_ast.For, \
            'last statement in kernel code must be a loop'

        for item in self.kernel_ast.block_items[:-1]:
            if type(item) is c_ast.Pragma: continue
            array = type(item.type) is c_ast.ArrayDecl

            if array:
                dims = []
                t = item.type
                while type(t) is c_ast.ArrayDecl:
                    dims.append(self.conv_ast_to_sym(t.dim))
                    t = t.type

                assert len(t.type.names) == 1, "only single types are supported"
                self.set_variable(item.name, t.type.names[0], list(dims))

            else:
                assert len(item.type.type.names) == 1, "only single types are supported"
                self.set_variable(item.name, item.type.type.names[0], None)

        floop = self.kernel_ast.block_items[-1]
        self._p_for(floop)

    def conv_ast_to_sym(self, math_ast):
        """
        converts mathematical expressions containing paranthesis, addition, subtraction and
        multiplication from AST to a sympy representation.
        """
        if type(math_ast) is c_ast.ID:
            return sympy.Symbol(math_ast.name, positive=True)
        elif type(math_ast) is c_ast.Constant:
            return sympy.Integer(math_ast.value)
        else:  # elif type(dim) is c_ast.BinaryOp:
            op = {
                '*': operator.mul,
                '+': operator.add,
                '-': operator.sub
            }

            return op[math_ast.op](
                self.conv_ast_to_sym(math_ast.left),
                self.conv_ast_to_sym(math_ast.right))

    def _get_offsets(self, aref, dim=0):
        """
        Returns a list of offsets of an ArrayRef object in all dimensions

        the index order is right to left (c-code order).
        e.g. c[i+1][j-2] -> [-2, +1]

        if aref is actually an ID, None will be returned
        """
        if isinstance(aref, c_ast.ID):
            return None

        # Check for restrictions
        assert type(aref.name) in [c_ast.ArrayRef, c_ast.ID], \
            "array references must only be used with variables or other array references"
        assert type(aref.subscript) in [c_ast.ID, c_ast.Constant, c_ast.BinaryOp], \
            'array subscript must only contain variables or binary operations'

        idxs = []

        # Convert subscript to sympy and append
        idxs.append(self.conv_ast_to_sym(aref.subscript))

        # Check for more indices (multi-dimensional access)
        if type(aref.name) is c_ast.ArrayRef:
            idxs += self._get_offsets(aref.name, dim=dim+1)

        # Reverse to preserver order (the subscripts in the AST are traversed backwards)
        if dim == 0:
            idxs.reverse()

        return idxs

    @classmethod
    def _get_basename(cls, aref):
        """
        returns base name of ArrayRef object

        e.g. c[i+1][j-2] -> 'c'
        """

        if isinstance(aref.name, c_ast.ArrayRef):
            return cls._get_basename(aref.name)
        elif isinstance(aref.name, six.string_types):
            return aref.name
        else:
            return aref.name.name

    def _p_for(self, floop):
        # Check for restrictions
        assert type(floop) is c_ast.For, "May only be a for loop"
        assert hasattr(floop, 'init') and hasattr(floop, 'cond') and hasattr(floop, 'next'), \
            "Loop must have initial, condition and next statements."
        assert type(floop.init) is c_ast.DeclList, \
            "Initialization of loops need to be declarations."
        assert len(floop.init.decls) == 1, "Only single declaration is allowed in init. of loop."
        assert floop.cond.op in '<', "only lt (<) is allowed as loop condition"
        assert type(floop.cond.left) is c_ast.ID, 'left of cond. operand has to be a variable'
        assert type(floop.cond.right) in [c_ast.Constant, c_ast.ID, c_ast.BinaryOp], \
            'right of cond. operand has to be a constant, a variable or a binary operation'
        assert type(floop.next) in [c_ast.UnaryOp, c_ast.Assignment], \
            'next statement has to be a unary or assignment operation'
        assert floop.next.op in ['++', 'p++', '+='], 'only ++ and += next operations are allowed'
        assert type(floop.stmt) in [c_ast.Compound, c_ast.Assignment, c_ast.For], \
            'the inner loop may contain only assignments or compounds of assignments'

        if type(floop.cond.right) is c_ast.ID:
            const_name = floop.cond.right.name
            iter_max = sympy.Symbol(const_name, positive=True)
        elif type(floop.cond.right) is c_ast.Constant:
            iter_max = sympy.Integer(floop.cond.right.value)
        else:  # type(floop.cond.right) is c_ast.BinaryOp
            bop = floop.cond.right
            assert bop.op in '+-*', ('only addition (+), substraction (-) and multiplications (*) '
                                     'are accepted operators')
            iter_max = self.conv_ast_to_sym(bop)

        iter_min = self.conv_ast_to_sym(floop.init.decls[0].init)

        if type(floop.next) is c_ast.Assignment:
            assert type(floop.next.lvalue) is c_ast.ID, \
                'next operation may only act on loop counter'
            assert type(floop.next.rvalue) is c_ast.Constant, 'only constant increments are allowed'
            assert floop.next.lvalue.name == floop.cond.left.name == floop.init.decls[0].name, \
                'initial, condition and next statement of for loop must act on same loop ' \
                'counter variable'
            step_size = int(floop.next.rvalue.value)
        else:
            assert type(floop.next.expr) is c_ast.ID, 'next operation may only act on loop counter'
            assert floop.next.expr.name == floop.cond.left.name == floop.init.decls[0].name, \
                'initial, condition and next statement of for loop must act on same loop ' \
                'counter variable'
            assert isinstance(floop.next, c_ast.UnaryOp), 'only assignment or unary operations ' \
                'are allowed for next statement of loop.'
            assert floop.next.op in ['++', 'p++', '--', 'p--'], 'Unary operation can only be ++ ' \
                'or -- in next statement'
            if floop.next.op in ['++', 'p++']:
                step_size = sympy.Integer('1')
            else:  # floop.next.op in ['--', 'p--']:
                step_size = sympy.Integer('-1')

        # Document for loop stack
        self._loop_stack.append(
            # (index name, min, max, step size)
            (floop.init.decls[0].name, iter_min, iter_max, step_size)
        )

        # Traverse tree
        if type(floop.stmt) is c_ast.For:
            self._p_for(floop.stmt)
        elif type(floop.stmt) is c_ast.Assignment:
            self._p_assignment(floop.stmt)
        # Handle For if it is the last statement, only preceeded by Pragmas
        elif type(floop.stmt.block_items[-1]) is c_ast.For and \
                all([type(s) == c_ast.Pragma for s in floop.stmt.block_items[:-1]]):
            self._p_for(floop.stmt.block_items[-1])
        else:  # type(floop.stmt) is c_ast.Compound
            # Handle Assignments
            for assgn in floop.stmt.block_items:
                self._p_assignment(assgn)

    def _p_assignment(self, stmt):
        # Check for restrictions
        assert type(stmt) is c_ast.Assignment, \
            "Only assignment statements are allowed in loops."
        assert type(stmt.lvalue) in [c_ast.ArrayRef, c_ast.ID], \
            "Only assignment to array element or varialbe is allowed."

        write_and_read = False
        if stmt.op != '=':
            write_and_read = True
            op = stmt.op.strip('=')
            self._flops[op] = self._flops.get(op, 0)+1

        # Document data destination
        # self._destinations[dest name] = [dest offset, ...])
        self._destinations.setdefault(self._get_basename(stmt.lvalue), [])
        self._destinations[self._get_basename(stmt.lvalue)].append(
            self._get_offsets(stmt.lvalue))

        if write_and_read:
            # this means that +=, -= or something of that sort was used
            self._sources.setdefault(self._get_basename(stmt.lvalue), [])
            self._sources[self._get_basename(stmt.lvalue)].append(
                self._get_offsets(stmt.lvalue))

        # Traverse tree
        self._p_sources(stmt.rvalue)

    def _p_sources(self, stmt):
        sources = []
        assert type(stmt) in \
            [c_ast.ArrayRef, c_ast.Constant, c_ast.ID, c_ast.BinaryOp, c_ast.UnaryOp], \
            'only references to arrays, constants and variables as well as binary operations ' + \
            'are supported'
        assert type(stmt) is not c_ast.UnaryOp or stmt.op in ['-', '--', '++', 'p++', 'p--'], \
            'unary operations are only allowed with -, -- and ++'

        if type(stmt) in [c_ast.ArrayRef, c_ast.ID]:
            # Document data source
            bname = self._get_basename(stmt)
            self._sources.setdefault(bname, [])
            self._sources[bname].append(self._get_offsets(stmt))
        elif type(stmt) is c_ast.BinaryOp:
            # Traverse tree
            self._p_sources(stmt.left)
            self._p_sources(stmt.right)

            self._flops[stmt.op] = self._flops.get(stmt.op, 0)+1
        elif type(stmt) is c_ast.UnaryOp:
            self._p_sources(stmt.expr)
            self._flops[stmt.op] = self._flops.get(stmt.op[-1], 0)+1

        return sources

    def as_code(self, type_='iaca'):
        """
        generates compilable source code from AST

        *type* can be iaca or likwid.
        """
        assert self.kernel_ast is not None, "AST does not exist, this could be due to running of " \
                                            "kernel description rather than code."

        ast = deepcopy(self.kernel_ast)
        declarations = [d for d in ast.block_items if type(d) is c_ast.Decl]

        # transform multi-dimensional declarations to one dimensional references
        array_dimensions = dict(list(map(transform_multidim_to_1d_decl, declarations)))
        # transform to pointer and malloc notation (stack can be too small)
        list(map(transform_array_decl_to_malloc, declarations))

        # add declarations for constants
        i = 1  # subscript for cli input
        for k in self.constants:
            # cont int N = atoi(argv[1])
            # TODO change subscript of argv depending on constant count
            type_decl = c_ast.TypeDecl(k.name, ['const'], c_ast.IdentifierType(['int']))
            init = c_ast.FuncCall(
                c_ast.ID('atoi'),
                c_ast.ExprList([c_ast.ArrayRef(c_ast.ID('argv'), c_ast.Constant('int', str(i)))]))
            i += 1
            ast.block_items.insert(0, c_ast.Decl(
                k.name, ['const'], [], [],
                type_decl, init, None))

        if type_ == 'likwid':
            # Call likwid_markerInit()
            ast.block_items.insert(0, c_ast.FuncCall(c_ast.ID('likwid_markerInit'), None))
            # Call likwid_markerThreadInit()
            ast.block_items.insert(1, c_ast.FuncCall(c_ast.ID('likwid_markerThreadInit'), None))
            # Call likwid_markerClose()
            ast.block_items.append(c_ast.FuncCall(c_ast.ID('likwid_markerClose'), None))

        # inject array initialization
        for d in declarations:
            i = ast.block_items.index(d)

            # Build ast to inject
            if array_dimensions[d.name]:
                # this is an array, we need a for loop to initialize it
                # for(init; cond; next) stmt

                # Init: int i = 0;
                counter_name = 'i'
                while counter_name in array_dimensions:
                    counter_name = chr(ord(counter_name)+1)

                init = c_ast.DeclList([
                    c_ast.Decl(
                        counter_name, [], [], [], c_ast.TypeDecl(
                            counter_name, [], c_ast.IdentifierType(['int'])),
                        c_ast.Constant('int', '0'),
                        None)],
                    None)

                # Cond: i < ... (... is length of array)
                cond = c_ast.BinaryOp(
                    '<',
                    c_ast.ID(counter_name),
                    reduce(lambda l, r: c_ast.BinaryOp('*', l, r), array_dimensions[d.name]))

                # Next: i++
                next_ = c_ast.UnaryOp('++', c_ast.ID(counter_name))

                # Statement
                stmt = c_ast.Assignment(
                    '=',
                    c_ast.ArrayRef(c_ast.ID(d.name), c_ast.ID(counter_name)),
                    c_ast.Constant('float', '0.23'))

                ast.block_items.insert(i+1, c_ast.For(init, cond, next_, stmt))

                # inject dummy access to arrays, so compiler does not over-optimize code
                # with if around it, so code will actually run
                ast.block_items.insert(
                    i+2, c_ast.If(
                        cond=c_ast.ID('var_false'),
                        iftrue=c_ast.Compound([
                            c_ast.FuncCall(
                                c_ast.ID('dummy'),
                                c_ast.ExprList([c_ast.ID(d.name)]))]),
                        iffalse=None))
            else:
                # this is a scalar, so a simple Assignment is enough
                ast.block_items.insert(
                    i+1, c_ast.Assignment('=', c_ast.ID(d.name), c_ast.Constant('float', '0.23')))

                # inject dummy access to scalar, so compiler does not over-optimize code
                # TODO put if around it, so code will actually run
                ast.block_items.insert(
                    i+2, c_ast.If(
                        cond=c_ast.ID('var_false'),
                        iftrue=c_ast.Compound([
                            c_ast.FuncCall(
                                c_ast.ID('dummy'),
                                c_ast.ExprList([c_ast.UnaryOp('&', c_ast.ID(d.name))]))]),
                        iffalse=None))

        # transform multi-dimensional array references to one dimensional references
        list(map(lambda aref: transform_multidim_to_1d_ref(aref, array_dimensions),
                 find_array_references(ast)))

        dummies = []
        # Make sure nothing gets removed by inserting dummy calls
        for d in declarations:
            if array_dimensions[d.name]:
                dummies.append(c_ast.If(
                    cond=c_ast.ID('var_false'),
                    iftrue=c_ast.Compound([
                        c_ast.FuncCall(
                            c_ast.ID('dummy'),
                            c_ast.ExprList([c_ast.ID(d.name)]))]),
                    iffalse=None))
            else:
                dummies.append(c_ast.If(
                    cond=c_ast.ID('var_false'),
                    iftrue=c_ast.Compound([
                        c_ast.FuncCall(
                            c_ast.ID('dummy'),
                            c_ast.ExprList([c_ast.UnaryOp('&', c_ast.ID(d.name))]))]),
                    iffalse=None))

        if type_ == 'likwid':
            # Instrument the outer for-loop with likwid
            ast.block_items.insert(-2, c_ast.FuncCall(
                c_ast.ID('likwid_markerStartRegion'),
                c_ast.ExprList([c_ast.Constant('string', '"loop"')])))

            # Wrap everything in a loop
            # int repeat = atoi(argv[2])
            type_decl = c_ast.TypeDecl('repeat', [], c_ast.IdentifierType(['int']))
            init = c_ast.FuncCall(
                c_ast.ID('atoi'),
                c_ast.ExprList([c_ast.ArrayRef(
                    c_ast.ID('argv'), c_ast.Constant('int', str(len(self.constants)+1)))]))
            ast.block_items.insert(-3, c_ast.Decl(
                'repeat', ['const'], [], [],
                type_decl, init, None))
            # for(; repeat > 0; repeat--) {...}
            cond = c_ast.BinaryOp( '>', c_ast.ID('repeat'), c_ast.Constant('int', '0'))
            next_ = c_ast.UnaryOp('--', c_ast.ID('repeat'))
            stmt = c_ast.Compound([ast.block_items.pop(-2)]+dummies)

            ast.block_items.insert(-1, c_ast.For(None, cond, next_, stmt))

            ast.block_items.insert(-1, c_ast.FuncCall(
                c_ast.ID('likwid_markerStopRegion'),
                c_ast.ExprList([c_ast.Constant('string', '"loop"')])))
        else:
            ast.block_items += dummies

        # embed compound into main FuncDecl
        decl = c_ast.Decl('main', [], [], [], c_ast.FuncDecl(c_ast.ParamList([
            c_ast.Typename(None, [], c_ast.TypeDecl('argc', [], c_ast.IdentifierType(['int']))),
            c_ast.Typename(None, [], c_ast.PtrDecl([], c_ast.PtrDecl(
                [], c_ast.TypeDecl('argv', [], c_ast.IdentifierType(['char'])))))]),
            c_ast.TypeDecl('main', [], c_ast.IdentifierType(['int']))),
            None, None)

        ast = c_ast.FuncDef(decl, None, ast)

        # embed Compound AST into FileAST
        ast = c_ast.FileAST([ast])

        # add dummy function declaration
        decl = c_ast.Decl('dummy', [], [], [], c_ast.FuncDecl(
            c_ast.ParamList([c_ast.Typename(None, [], c_ast.PtrDecl(
                [], c_ast.TypeDecl(None, [], c_ast.IdentifierType(['double']))))]),
            c_ast.TypeDecl('dummy', [], c_ast.IdentifierType(['void']))),
            None, None)
        ast.ext.insert(0, decl)

        # add external var_false declaration
        decl = c_ast.Decl('var_false', [], ['extern'], [], c_ast.TypeDecl(
                'var_false', [], c_ast.IdentifierType(['int'])
            ), None, None)
        ast.ext.insert(1, decl)

        # convert to code string
        code = CGenerator().visit(ast)

        # add "#include"s for dummy, var_false and stdlib (for malloc)
        code = '#include <stdlib.h>\n\n' + code
        code = '#include "kerncraft.h"\n' + code
        if type_ == 'likwid':
            code = '#include <likwid.h>\n' + code

        return code

<<<<<<< HEAD
    def assemble(self, in_filename, out_filename=None, iaca_markers=True,
                 asm_block='auto', asm_increment=0):
        '''
=======
    def assemble(self, compiler, in_filename,
                 out_filename=None, iaca_markers=True, asm_block='auto', asm_increment=0):
        """
>>>>>>> 6b27beaa
        Assembles *in_filename* to *out_filename*.

        If *out_filename* is not given a new file will created either temporarily or according
        to kernel file location.

        if *iaca_marked* is set to true, markers are inserted around the block with most packed
        instructions or (if no packed instr. were found) the largest block and modified file is
        saved to *in_file*.

        *asm_block* controls how the to-be-marked block is chosen. "auto" (default) results in
        the largest block, "manual" results in interactive and a number in the according block.

        *asm_increment* is the increment of the store pointer during each iteration of the ASM block
        if it is 0 (default), automatic detection will be use and might lead to an interactive user
        interface.

        Returns two-tuple (filepointer, filename) to temp binary file.
        """
        if not out_filename:
            suffix = ''
            if iaca_markers:
                suffix += '.iaca_marked'
            if self._filename:
                out_filename = os.path.abspath(os.path.splitext(self._filename)[0]+suffix)
            else:
                out_filename = tempfile.mkstemp(suffix=suffix)

        # insert iaca markers
        if iaca_markers:
            self.asm_block = iaca.iaca_instrumentation(in_filename, block_selection=asm_block,
                                                       pointer_increment='auto_with_manual_fallback')

        compiler, cflags = self._machine.get_compiler()

        try:
            # Assemble all to a binary
            subprocess.check_output(
                [compiler, os.path.basename(in_filename), 'dummy.s', '-o', out_filename],
                cwd=os.path.dirname(os.path.realpath(in_filename)))
        except subprocess.CalledProcessError as e:
            print("Assembly failed:", e, file=sys.stderr)
            sys.exit(1)

        return out_filename

<<<<<<< HEAD
    def compile(self):
        '''
=======
    def compile(self, compiler, compiler_args=None):
        """
>>>>>>> 6b27beaa
        Compiles source (from as_code(type_)) to assembly.

        Returns two-tuple (filepointer, filename) to assembly file.

        Output can be used with Kernel.assemble()
<<<<<<< HEAD
        '''
        compiler, cflags = self._machine.get_compiler()
=======
        """
        # Making sure compiler is available:
        if find_executable(compiler) is None:
            print("Compiler ({}) was not found. Choose different one in machine file "
                  "or make sure it is found in PATH.".format(compiler), file=sys.stderr)
            sys.exit(1)
>>>>>>> 6b27beaa

        if not self._filename:
            in_file = tempfile.NamedTemporaryFile(
                suffix='_compilable.c', mode='w', encoding='ascii'
            )
        else:
            in_file = open(self._filename+"_compilable.c", 'w')

        in_file.write(self.as_code())
        in_file.flush()

        cflags += ['-std=c99']

        try:
            subprocess.check_output(
                [compiler] +
                cflags +
                [os.path.basename(in_file.name),
                 '-S',
                 '-I'+os.path.abspath(os.path.dirname(os.path.realpath(__file__)))+'/headers/'],
                cwd=os.path.dirname(os.path.realpath(in_file.name)))

            subprocess.check_output(
                [compiler] + cflags + [
                    os.path.abspath(os.path.dirname(os.path.realpath(__file__))+'/headers/dummy.c'),
                    '-S'],
                cwd=os.path.dirname(os.path.realpath(in_file.name)))
        except subprocess.CalledProcessError as e:
            print("Compilation failed:", e, file=sys.stderr)
            sys.exit(1)
        finally:
            in_file.close()

        # Let's return the out_file name
        return os.path.splitext(in_file.name)[0]+'.s'

<<<<<<< HEAD
    def build(self, lflags=None, verbose=False):
        '''
        compiles source to executable with likwid capabilities

        returns the executable name
        '''
        compiler, cflags = self._machine.get_compiler()

=======
    def iaca_analysis(self, compiler, compiler_args, micro_architecture, asm_block='auto', asm_increment=0):
        asmFile = self.compile(compiler, compiler_args)
        bin_name = self.assemble(compiler, asmFile, iaca_markers=True,
                                 asm_block=asm_block, asm_increment=asm_increment)
        return iaca.iaca_analyse_instrumented_binary(bin_name, micro_architecture), self.asm_block

    def build(self, compiler, compiler_args=None, verbose=False):
        """
        compiles source to executable with likwid capabilities

        returns the executable name
        """
>>>>>>> 6b27beaa
        if not (('LIKWID_INCLUDE' in os.environ or 'LIKWID_INC' in os.environ) and
                'LIKWID_LIB' in os.environ):
            print('Could not find LIKWID_INCLUDE and LIKWID_LIB environment variables',
                  file=sys.stderr)
            sys.exit(1)

<<<<<<< HEAD
        cflags += ['-std=c99',
=======
        # Making sure compiler is available:
        if find_executable(compiler) is None:
            print("Compiler ({}) was not found. Choose different one in machine file "
                  "or make sure it is found in PATH.".format(compiler), file=sys.stderr)
            sys.exit(1)

        if compiler_args is None:
            compiler_args = []
        compiler_args += ['-std=c99',
>>>>>>> 6b27beaa
                   '-I'+os.path.abspath(os.path.dirname(os.path.realpath(__file__)))+'/headers/',
                   os.environ.get('LIKWID_INCLUDE', ''),
                   os.environ.get('LIKWID_INC', ''),
                   '-llikwid']

<<<<<<< HEAD
        # This is a special case for unittesting
        if os.environ.get('LIKWID_LIB') == '':
            cflags = cflags[:-1]

        if lflags is None:
            lflags = []
        lflags += os.environ['LIKWID_LIB'].split(' ') + ['-pthread']
=======
        compiler_args += os.environ['LIKWID_LIB'].split(' ') + ['-pthread']
>>>>>>> 6b27beaa

        if not self._filename:
            source_file = tempfile.NamedTemporaryFile(
                suffix='_compilable.c', mode='w', encoding='ascii'
            )
        else:
            source_file = open(self._filename+"_compilable.c", 'w')

        source_file.write(self.as_code(type_='likwid'))
        source_file.flush()

        infiles = [os.path.abspath(os.path.dirname(os.path.realpath(__file__)))+'/headers/dummy.c',
                   source_file.name]
        if self._filename:
            outfile = os.path.abspath(os.path.splitext(self._filename)[0]+'.likwid_marked')
        else:
            outfile = tempfile.mkstemp(suffix='.likwid_marked')
        cmd = [compiler] + infiles + compiler_args + ['-o', outfile]
        # remove empty arguments
        cmd = list(filter(bool, cmd))
        if verbose:
            print(' '.join(cmd))
        try:
            subprocess.check_output(cmd)
        except subprocess.CalledProcessError as e:
            print("Build failed:", e, file=sys.stderr)
            sys.exit(1)
        finally:
            source_file.close()

        return outfile


class KernelDescription(Kernel):
    """
    Kernel information gathered from YAML kernel description file

    This class does NOT allow compilation (required by iaca analysis and likwid benchmarking).
    """
    def __init__(self, description):
        super(KernelDescription, self).__init__()

        # Loops
        self._loop_stack = list([
            (l['index'], self.string_to_sympy(l['start']),
             self.string_to_sympy(l['stop']), self.string_to_sympy(l['step']))
            for l in description['loops']
        ])

        # Variables
        for var_name, v in description['arrays'].items():
            self.set_variable(var_name, v['type'], self.string_to_sympy(v['dimension']))

        # Datatype
        self.datatype = list(self.variables.values())[0][0]

        # Data sources
        self._sources = {
            var_name: list([self.string_to_sympy(idx) for idx in v])
            for var_name, v in description['data sources'].items()
        }

        # Data destinations
        self._destinations = {
            var_name: list([self.string_to_sympy(idx) for idx in v])
            for var_name,v in description['data destinations'].items()
        }

        # Flops
        self._flops = description['flops']

        self.check()

    @classmethod
    def string_to_sympy(cls, s):
        if isinstance(s, int):
            return sympy.Integer(s)
        elif isinstance(s, list):
            return list([cls.string_to_sympy(e) for e in s])
        elif s is None:
            return None
        else:
            # TODO find nicer solution for N and other pre-mapped letters
            return parse_expr(s, local_dict={c: sympy.Symbol(c, positive=True)
                                             for c in s if c in ascii_letters})<|MERGE_RESOLUTION|>--- conflicted
+++ resolved
@@ -523,13 +523,8 @@
     Kernel information gathered from code using pycparser
 
     This version allows compilation and generation of code for iaca and likwid benchmarking
-<<<<<<< HEAD
-    '''
+    """
     def __init__(self, kernel_code, machine, filename=None):
-=======
-    """
-    def __init__(self, kernel_code, filename=None):
->>>>>>> 6b27beaa
         super(KernelCode, self).__init__()
 
         self._machine = machine
@@ -985,15 +980,9 @@
 
         return code
 
-<<<<<<< HEAD
     def assemble(self, in_filename, out_filename=None, iaca_markers=True,
                  asm_block='auto', asm_increment=0):
-        '''
-=======
-    def assemble(self, compiler, in_filename,
-                 out_filename=None, iaca_markers=True, asm_block='auto', asm_increment=0):
-        """
->>>>>>> 6b27beaa
+        """
         Assembles *in_filename* to *out_filename*.
 
         If *out_filename* is not given a new file will created either temporarily or according
@@ -1026,7 +1015,7 @@
             self.asm_block = iaca.iaca_instrumentation(in_filename, block_selection=asm_block,
                                                        pointer_increment='auto_with_manual_fallback')
 
-        compiler, cflags = self._machine.get_compiler()
+        compiler, compiler_args = self._machine.get_compiler()
 
         try:
             # Assemble all to a binary
@@ -1039,29 +1028,15 @@
 
         return out_filename
 
-<<<<<<< HEAD
     def compile(self):
-        '''
-=======
-    def compile(self, compiler, compiler_args=None):
-        """
->>>>>>> 6b27beaa
+        """
         Compiles source (from as_code(type_)) to assembly.
 
         Returns two-tuple (filepointer, filename) to assembly file.
 
         Output can be used with Kernel.assemble()
-<<<<<<< HEAD
-        '''
-        compiler, cflags = self._machine.get_compiler()
-=======
-        """
-        # Making sure compiler is available:
-        if find_executable(compiler) is None:
-            print("Compiler ({}) was not found. Choose different one in machine file "
-                  "or make sure it is found in PATH.".format(compiler), file=sys.stderr)
-            sys.exit(1)
->>>>>>> 6b27beaa
+        """
+        compiler, compiler_args = self._machine.get_compiler()
 
         if not self._filename:
             in_file = tempfile.NamedTemporaryFile(
@@ -1073,19 +1048,19 @@
         in_file.write(self.as_code())
         in_file.flush()
 
-        cflags += ['-std=c99']
+        compiler_args += ['-std=c99']
 
         try:
             subprocess.check_output(
                 [compiler] +
-                cflags +
+                compiler_args +
                 [os.path.basename(in_file.name),
                  '-S',
                  '-I'+os.path.abspath(os.path.dirname(os.path.realpath(__file__)))+'/headers/'],
                 cwd=os.path.dirname(os.path.realpath(in_file.name)))
 
             subprocess.check_output(
-                [compiler] + cflags + [
+                [compiler] + compiler_args + [
                     os.path.abspath(os.path.dirname(os.path.realpath(__file__))+'/headers/dummy.c'),
                     '-S'],
                 cwd=os.path.dirname(os.path.realpath(in_file.name)))
@@ -1098,64 +1073,42 @@
         # Let's return the out_file name
         return os.path.splitext(in_file.name)[0]+'.s'
 
-<<<<<<< HEAD
-    def build(self, lflags=None, verbose=False):
-        '''
-        compiles source to executable with likwid capabilities
-
-        returns the executable name
-        '''
-        compiler, cflags = self._machine.get_compiler()
-
-=======
-    def iaca_analysis(self, compiler, compiler_args, micro_architecture, asm_block='auto', asm_increment=0):
-        asmFile = self.compile(compiler, compiler_args)
-        bin_name = self.assemble(compiler, asmFile, iaca_markers=True,
+    def iaca_analysis(self, micro_architecture, asm_block='auto', asm_increment=0):
+        asmFile = self.compile()
+        bin_name = self.assemble(asmFile, iaca_markers=True,
                                  asm_block=asm_block, asm_increment=asm_increment)
         return iaca.iaca_analyse_instrumented_binary(bin_name, micro_architecture), self.asm_block
 
-    def build(self, compiler, compiler_args=None, verbose=False):
+    def build(self, lflags=None, verbose=False):
         """
         compiles source to executable with likwid capabilities
 
         returns the executable name
         """
->>>>>>> 6b27beaa
+        compiler, compiler_args = self._machine.get_compiler()
+
         if not (('LIKWID_INCLUDE' in os.environ or 'LIKWID_INC' in os.environ) and
                 'LIKWID_LIB' in os.environ):
             print('Could not find LIKWID_INCLUDE and LIKWID_LIB environment variables',
                   file=sys.stderr)
             sys.exit(1)
 
-<<<<<<< HEAD
-        cflags += ['-std=c99',
-=======
-        # Making sure compiler is available:
-        if find_executable(compiler) is None:
-            print("Compiler ({}) was not found. Choose different one in machine file "
-                  "or make sure it is found in PATH.".format(compiler), file=sys.stderr)
-            sys.exit(1)
-
-        if compiler_args is None:
-            compiler_args = []
-        compiler_args += ['-std=c99',
->>>>>>> 6b27beaa
-                   '-I'+os.path.abspath(os.path.dirname(os.path.realpath(__file__)))+'/headers/',
-                   os.environ.get('LIKWID_INCLUDE', ''),
-                   os.environ.get('LIKWID_INC', ''),
-                   '-llikwid']
-
-<<<<<<< HEAD
+        compiler_args += [
+            '-std=c99',
+            '-I'+os.path.abspath(os.path.dirname(os.path.realpath(__file__)))+'/headers/',
+            os.environ.get('LIKWID_INCLUDE', ''),
+            os.environ.get('LIKWID_INC', ''),
+            '-llikwid']
+
         # This is a special case for unittesting
         if os.environ.get('LIKWID_LIB') == '':
-            cflags = cflags[:-1]
+            compiler_args = compiler_args[:-1]
 
         if lflags is None:
             lflags = []
         lflags += os.environ['LIKWID_LIB'].split(' ') + ['-pthread']
-=======
         compiler_args += os.environ['LIKWID_LIB'].split(' ') + ['-pthread']
->>>>>>> 6b27beaa
+
 
         if not self._filename:
             source_file = tempfile.NamedTemporaryFile(
