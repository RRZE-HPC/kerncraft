--- conflicted
+++ resolved
@@ -106,11 +106,7 @@
 
     # https://packaging.python.org/en/latest/requirements.html
     install_requires=[
-<<<<<<< HEAD
         'ruamel.yaml>=0.13.4,<0.14.0',
-=======
-        'ruamel.yaml>=0.13.4,<0.15',
->>>>>>> 027944b1
         'six',
         'sympy>=0.7.7',
         'pycachesim>=0.1.4',
